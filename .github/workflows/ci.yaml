--- conflicted
+++ resolved
@@ -7,11 +7,7 @@
     runs-on: ubuntu-latest
     strategy:
       matrix:
-<<<<<<< HEAD
-        java: [ 17 ]
-=======
-        java: [ 8, 11, 17, 21 ]
->>>>>>> c1e5d3f3
+        java: [ 17, 21 ]
     name: Java ${{ matrix.java }} build
     steps:
       - uses: actions/checkout@v3
