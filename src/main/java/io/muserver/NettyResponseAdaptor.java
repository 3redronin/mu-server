package io.muserver;

import io.netty.buffer.ByteBuf;
import io.netty.buffer.Unpooled;
import io.netty.channel.ChannelFuture;
import io.netty.channel.ChannelFutureListener;
import io.netty.channel.ChannelHandlerContext;
import io.netty.handler.codec.http.*;
import io.netty.handler.codec.http.cookie.ServerCookieEncoder;
import io.netty.util.CharsetUtil;
import org.slf4j.Logger;
import org.slf4j.LoggerFactory;

import java.io.OutputStream;
import java.io.OutputStreamWriter;
import java.io.PrintWriter;
import java.net.URI;
import java.nio.ByteBuffer;
import java.nio.charset.StandardCharsets;
import java.util.Date;
import java.util.concurrent.Future;

import static io.netty.handler.codec.http.HttpVersion.HTTP_1_1;

class NettyResponseAdaptor implements MuResponse {
    private static final Logger log = LoggerFactory.getLogger(NettyResponseAdaptor.class);
    private final boolean isHead;
    private OutputState outputState = OutputState.NOTHING;
    private final ChannelHandlerContext ctx;
    private final NettyRequestAdapter request;
    private final Headers headers = new Headers();
    private ChannelFuture lastAction;
    private int status = 200;
    private PrintWriter writer;
    private ChunkedHttpOutputStream outputStream;
    private long bytesStreamed = 0;
    private long declaredLength = -1;

    private enum OutputState {
        NOTHING, FULL_SENT, STREAMING, STREAMING_COMPLETE
    }

    NettyResponseAdaptor(ChannelHandlerContext ctx, NettyRequestAdapter request) {
        this.ctx = ctx;
        this.request = request;
        this.isHead = request.method() == Method.HEAD;


        headers.set(HeaderNames.DATE, Mutils.toHttpDate(new Date()));
    }

    public int status() {
        return status;
    }

    public void status(int value) {
        if (outputState != OutputState.NOTHING) {
            throw new IllegalStateException("Cannot set the status after the headers have already been sent");
        }
        status = value;
    }

    private void startStreaming() {
        if (outputState != OutputState.NOTHING) {
            throw new IllegalStateException("Cannot start streaming when state is " + outputState);
        }
        outputState = OutputState.STREAMING;
        HttpResponse response = isHead ? new EmptyHttpResponse(httpStatus()) : new DefaultHttpResponse(HTTP_1_1, httpStatus(), false);

        if (!Toggles.fixedLengthResponsesEnabled) {
            headers.remove(HeaderNames.CONTENT_LENGTH);
        }
<<<<<<< HEAD
        writeHeaders(response, headers, request);
        if (!response.headers().contains(HeaderNames.CONTENT_LENGTH)) {
            response.headers().set(HttpHeaderNames.TRANSFER_ENCODING, HttpHeaderValues.CHUNKED);
=======
        declaredLength = headers.contains(HeaderNames.CONTENT_LENGTH)
            ? Long.parseLong(headers.get(HeaderNames.CONTENT_LENGTH))
            : -1;
        if (declaredLength == -1) {
            headers.set(HeaderNames.TRANSFER_ENCODING, HeaderValues.CHUNKED);
>>>>>>> 0551ca1f
        }

        writeHeaders(response, headers, request);

        lastAction = ctx.write(response);
    }

    private static void writeHeaders(HttpResponse response, Headers headers, NettyRequestAdapter request) {
        response.headers().add(headers.nettyHeaders());
    }

    private void throwIfFinished() {
        if (outputState == OutputState.FULL_SENT || outputState == OutputState.STREAMING_COMPLETE) {
            throw new IllegalStateException("Cannot write data as response has already completed");
        }
    }

    public Future<Void> writeAsync(String text) {
        return write(textToBuffer(text), false);
    }

    ChannelFuture write(ByteBuffer data) {
        if (outputState == OutputState.NOTHING) {
            startStreaming();
        }
        return write(Unpooled.wrappedBuffer(data), false);
    }

    ChannelFuture write(ByteBuf data, boolean sync) {
        throwIfFinished();
        int size = data.writerIndex();
        bytesStreamed += size;

        // TODO: if streamed > declared throw

        boolean isLast = bytesStreamed == declaredLength;
        if (isLast) {
            outputState = OutputState.FULL_SENT;
        }

        ByteBuf content = Unpooled.wrappedBuffer(data);
        HttpContent msg = isLast ? new DefaultLastHttpContent(content) : new DefaultHttpContent(content);
        lastAction = ctx.writeAndFlush(msg);
        return lastAction;
    }


    public void write(String text) {
        throwIfFinished();
        if (outputState != OutputState.NOTHING) {
            String what = outputState == OutputState.FULL_SENT ? "twice for one response" : "after sending chunks";
            throw new IllegalStateException("You cannot call write " + what + ". If you want to send text in multiple chunks, use sendChunk instead.");
        }
        outputState = OutputState.FULL_SENT;
        ByteBuf body = textToBuffer(text);
        long bodyLength = body.writerIndex();
        FullHttpResponse resp = isHead ?
            new EmptyHttpResponse(httpStatus())
            : new DefaultFullHttpResponse(HTTP_1_1, httpStatus(), body, false);

        writeHeaders(resp, this.headers, request);
        HttpUtil.setContentLength(resp, bodyLength);
        lastAction = ctx.writeAndFlush(resp).syncUninterruptibly();
    }

    public void sendChunk(String text) {
        if (outputState == OutputState.NOTHING) {
            startStreaming();
        }
        lastAction = write(textToBuffer(text), true);
    }

    private static ByteBuf textToBuffer(String text) {
        return Unpooled.copiedBuffer(text, CharsetUtil.UTF_8);
    }

    public void redirect(String newLocation) {
        redirect(URI.create(newLocation));
    }

    public void redirect(URI newLocation) {
        URI absoluteUrl = request.uri().resolve(newLocation);
        status(302);
        headers().set(HeaderNames.LOCATION, absoluteUrl.toString());
        HttpResponse resp = new EmptyHttpResponse(httpStatus());
        writeHeaders(resp, this.headers, request);
        HttpUtil.setContentLength(resp, 0);
        lastAction = ctx.writeAndFlush(resp);
        outputState = OutputState.FULL_SENT;
    }

    public Headers headers() {
        return headers;
    }

    public void contentType(CharSequence contentType) {
        headers.set(HeaderNames.CONTENT_TYPE, contentType);
    }

    public void addCookie(Cookie cookie) {
        headers.add(HeaderNames.SET_COOKIE, ServerCookieEncoder.LAX.encode(cookie.nettyCookie));
    }

    public OutputStream outputStream() {
        if (this.outputStream == null) {
            startStreaming();
            this.outputStream = new ChunkedHttpOutputStream(this);
        }
        return this.outputStream;
    }

    public PrintWriter writer() {
        if (this.writer == null) {
            OutputStreamWriter os = new OutputStreamWriter(outputStream(), StandardCharsets.UTF_8);
            this.writer = new PrintWriter(os);
        }
        return this.writer;
    }

    @Override
    public boolean hasStartedSendingData() {
        return outputState != OutputState.NOTHING;
    }

    ChannelFuture complete(boolean forceDisconnect) {
        boolean shouldDisconnect = forceDisconnect || !request.isKeepAliveRequested();
        boolean isFixedLength = declaredLength >= 0;
        if (outputState == OutputState.NOTHING) {
            HttpResponse msg = isHead ?
                new EmptyHttpResponse(httpStatus()) :
                new DefaultFullHttpResponse(HTTP_1_1, httpStatus(), false);
            msg.headers().add(this.headers.nettyHeaders());
            if (!isHead || !isFixedLength) {
                msg.headers().set(HeaderNames.CONTENT_LENGTH, 0);
            }
            lastAction = ctx.writeAndFlush(msg);
        } else if (outputState == OutputState.STREAMING) {

            if (!isHead) {
                if (writer != null) {
                    writer.close();
                }
                if (outputStream != null) {
                    outputStream.close();
                }
            }
            outputState = OutputState.STREAMING_COMPLETE;
            lastAction = ctx.writeAndFlush(LastHttpContent.EMPTY_LAST_CONTENT);
        }

        if (shouldDisconnect) {
            if (lastAction == null) {
                lastAction = ctx.channel().close();
            } else {
                lastAction = lastAction.addListener(ChannelFutureListener.CLOSE);
            }
        }
        return lastAction;
    }

    private HttpResponseStatus httpStatus() {
        return HttpResponseStatus.valueOf(status());
    }

    static class EmptyHttpResponse extends DefaultFullHttpResponse {
        EmptyHttpResponse(HttpResponseStatus status) {
            super(HttpVersion.HTTP_1_1, status, false);
        }
    }

}<|MERGE_RESOLUTION|>--- conflicted
+++ resolved
@@ -45,7 +45,6 @@
         this.request = request;
         this.isHead = request.method() == Method.HEAD;
 
-
         headers.set(HeaderNames.DATE, Mutils.toHttpDate(new Date()));
     }
 
@@ -70,17 +69,11 @@
         if (!Toggles.fixedLengthResponsesEnabled) {
             headers.remove(HeaderNames.CONTENT_LENGTH);
         }
-<<<<<<< HEAD
-        writeHeaders(response, headers, request);
-        if (!response.headers().contains(HeaderNames.CONTENT_LENGTH)) {
-            response.headers().set(HttpHeaderNames.TRANSFER_ENCODING, HttpHeaderValues.CHUNKED);
-=======
         declaredLength = headers.contains(HeaderNames.CONTENT_LENGTH)
             ? Long.parseLong(headers.get(HeaderNames.CONTENT_LENGTH))
             : -1;
         if (declaredLength == -1) {
             headers.set(HeaderNames.TRANSFER_ENCODING, HeaderValues.CHUNKED);
->>>>>>> 0551ca1f
         }
 
         writeHeaders(response, headers, request);
