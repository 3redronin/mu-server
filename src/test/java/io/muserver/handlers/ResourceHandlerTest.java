--- conflicted
+++ resolved
@@ -421,13 +421,8 @@
                         .addHandler(classpathHandler("/META-INF/resources/webjars/jquery-ui"))
                     )
                 )
-<<<<<<< HEAD
-                .addHandler(context("/jquery-1.12.4")
-                    .addHandler(classpathHandler("/META-INF/resources/webjars/jquery/1.12.4"))
-=======
                 .addHandler(context("/jquery-3.6.3")
                     .addHandler(classpathHandler("/META-INF/resources/webjars/jquery/3.6.3"))
->>>>>>> bde61448
                 )
                 .addHandler(context("/jquery-ui-1.13.2")
                     .addHandler(classpathHandler("/META-INF/resources/webjars/jquery-ui/1.13.2"))
@@ -435,34 +430,20 @@
             )
             .start();
 
-<<<<<<< HEAD
-        try (Response resp = call(request(server.uri().resolve("/lib/jquery/1.12.4/jquery.min.js")))) {
-            assertThat(resp.code(), is(200));
-            assertThat(resp.header("Content-Type"), is("application/javascript"));
-            assertThat(resp.body().string(), is(readResource("/META-INF/resources/webjars/jquery/1.12.4/jquery.min.js")));
-=======
         try (Response resp = call(request(server.uri().resolve("/lib/jquery/3.6.3/jquery.min.js")))) {
             assertThat(resp.code(), is(200));
             assertThat(resp.header("Content-Type"), is("application/javascript"));
             assertThat(resp.body().string(), is(readResource("/META-INF/resources/webjars/jquery/3.6.3/jquery.min.js")));
->>>>>>> bde61448
         }
         try (Response resp = call(request(server.uri().resolve("/lib/jquery/ui/1.13.2/jquery-ui.min.js")))) {
             assertThat(resp.code(), is(200));
             assertThat(resp.header("Content-Type"), is("application/javascript"));
             assertThat(resp.body().string(), is(readResource("/META-INF/resources/webjars/jquery-ui/1.13.2/jquery-ui.min.js")));
         }
-<<<<<<< HEAD
-        try (Response resp = call(request(server.uri().resolve("/lib/jquery-1.12.4/jquery.min.js")))) {
-            assertThat(resp.code(), is(200));
-            assertThat(resp.header("Content-Type"), is("application/javascript"));
-            assertThat(resp.body().string(), is(readResource("/META-INF/resources/webjars/jquery/1.12.4/jquery.min.js")));
-=======
         try (Response resp = call(request(server.uri().resolve("/lib/jquery-3.6.3/jquery.min.js")))) {
             assertThat(resp.code(), is(200));
             assertThat(resp.header("Content-Type"), is("application/javascript"));
             assertThat(resp.body().string(), is(readResource("/META-INF/resources/webjars/jquery/3.6.3/jquery.min.js")));
->>>>>>> bde61448
         }
         try (Response resp = call(request(server.uri().resolve("/lib/jquery-ui-1.13.2/jquery-ui.min.js")))) {
             assertThat(resp.code(), is(200));
